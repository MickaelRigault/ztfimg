--- conflicted
+++ resolved
@@ -485,8 +485,6 @@
 
         return data_
 
-<<<<<<< HEAD
-=======
     def get_mask(self, reorder=True, from_sources=None,
                  tracks=True, ghosts=True, spillage=True, spikes=True,
                  dead=True, nan=True, saturated=True, brightstarhalo=True,
@@ -649,7 +647,6 @@
         raise ValueError(
             f"which should be nanstd, globalrms or rms ; {which} given")
 
->>>>>>> 1d085482
     def get_source_mask(self, thresh=5, r=8):
         """ """
         if not hasattr(self, "_source_mask"):
